--- conflicted
+++ resolved
@@ -13,12 +13,8 @@
 using Microsoft.IdentityModel.Tokens;
 using StackExchange.Redis;
 using System.Text;
-<<<<<<< HEAD
-using IntelliFin.IdentityService.Constants;
-=======
 using Polly;
 using Polly.Extensions.Http;
->>>>>>> c412fca7
 
 namespace IntelliFin.IdentityService.Extensions;
 
@@ -107,9 +103,7 @@
         services.AddScoped<IAccountLockoutService, AccountLockoutService>();
         services.AddScoped<IRoleService, RoleService>();
         services.AddScoped<IUserService, UserService>();
-<<<<<<< HEAD
         services.AddScoped<ITenantService, TenantService>();
-=======
         services.AddScoped<ISoDValidationService, SoDValidationService>();
         services.AddScoped<IServiceAccountService, ServiceAccountService>();
         services.AddScoped<IServiceTokenService, ServiceTokenService>();
@@ -141,7 +135,6 @@
                             }
                         });
             });
->>>>>>> c412fca7
 
         // Permission Catalog Services
         services.AddScoped<IPermissionCatalogService, PermissionCatalogService>();
@@ -265,28 +258,17 @@
             };
         });
 
-<<<<<<< HEAD
+        services.AddHttpClient("oidc-metadata");
+
         services.AddAuthorization(options =>
         {
-            // Platform-level policy for managing tenants. Tokens are expected to include a "permissions" claim
-            // as an array of permission strings (e.g. ["platform:tenants_manage"]). The policy requires that
-            // the permissions claim contains the platform tenants manage permission.
+            // Platform-level policy for managing tenants
             options.AddPolicy(IntelliFin.IdentityService.Constants.SystemPermissions.PlatformTenantsManage, policy =>
             {
                 policy.RequireClaim("permissions", IntelliFin.IdentityService.Constants.SystemPermissions.PlatformTenantsManage);
             });
-        });
-
-        // Add Keycloak authentication if enabled
-        authBuilder.AddKeycloakAuthentication(configuration);
-        
-        // Add dual-mode authentication support
-        authBuilder.AddDualModeJwtAuthentication(configuration);
-=======
-        services.AddHttpClient("oidc-metadata");
-
-        services.AddAuthorization(options =>
-        {
+
+            // System-level policies for token introspection and permission checks
             options.AddPolicy(AuthorizationPolicies.SystemTokenIntrospect, policy =>
                 policy.RequireClaim("scope", "system:token_introspect"));
 
@@ -296,7 +278,12 @@
             options.AddPolicy(AuthorizationPolicies.PlatformServiceAccounts, policy =>
                 policy.RequireClaim("scope", "platform:service_accounts"));
         });
->>>>>>> c412fca7
+
+        // Add Keycloak authentication if enabled
+        authBuilder.AddKeycloakAuthentication(configuration);
+        
+        // Add dual-mode authentication support
+        authBuilder.AddDualModeJwtAuthentication(configuration);
 
         return services;
     }
