--- conflicted
+++ resolved
@@ -18,18 +18,6 @@
       <PrivateAssets>all</PrivateAssets>
       <IncludeAssets>runtime; build; native; contentfiles; analyzers; buildtransitive</IncludeAssets>
     </PackageReference>
-<<<<<<< HEAD
-    <PackageReference Include="Microsoft.Extensions.Diagnostics.HealthChecks.EntityFrameworkCore" Version="9.0.0" />
-  <!-- Prometheus package temporarily removed to allow restore on CI/local without private feeds -->
-    <PackageReference Include="Polly" Version="8.2.1" />
-  <PackageReference Include="Polly.Extensions.Http" Version="3.0.0" />
-    <PackageReference Include="Microsoft.Data.SqlClient" Version="5.2.0" />
-    <PackageReference Include="RabbitMQ.Client" Version="6.8.1" />
-    <PackageReference Include="Minio" Version="6.0.5" />
-  <PackageReference Include="Otp.NET" Version="1.4.0" />
-    <PackageReference Include="QRCoder" Version="1.4.3" />
-  <!-- Kubernetes client package temporarily removed to allow restore on CI/local without private feeds -->
-=======
     <PackageReference Include="Microsoft.Extensions.Diagnostics.HealthChecks.EntityFrameworkCore" Version="9.0.8" />
     <PackageReference Include="prometheus-net.AspNetCore" Version="8.2.1" />
     <PackageReference Include="Polly" Version="8.2.1" />
@@ -40,7 +28,6 @@
     <PackageReference Include="Otp.NET" Version="1.4.0" />
     <PackageReference Include="QRCoder" Version="1.4.3" />
     <PackageReference Include="KubernetesClient" Version="17.0.1" />
->>>>>>> c412fca7
     <PackageReference Include="LibGit2Sharp" Version="0.30.0" />
     <PackageReference Include="VaultSharp" Version="1.17.5" />
     <PackageReference Include="Quartz.Extensions.Hosting" Version="3.8.1" />
@@ -49,7 +36,6 @@
   <ItemGroup>
     <ProjectReference Include="..\..\libs\IntelliFin.Shared.Observability\IntelliFin.Shared.Observability.csproj" />
     <ProjectReference Include="..\..\libs\IntelliFin.Shared.DomainModels\IntelliFin.Shared.DomainModels.csproj" />
-    <ProjectReference Include="..\..\libs\IntelliFin.Contracts\IntelliFin.Contracts.csproj" />
   </ItemGroup>
 
 </Project>